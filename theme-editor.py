--- conflicted
+++ resolved
@@ -38,7 +38,7 @@
 
 try:
     import tkinter
-    from PIL import ImageTk
+    from PIL import ImageTk, Image
 except:
     print(
         "[ERROR] Tkinter dependency not installed. Please follow troubleshooting page: https://github.com/mathoudebine/turing-smart-screen-python/wiki/Troubleshooting#all-os-tkinter-dependency-not-installed")
@@ -59,11 +59,6 @@
     except:
         os._exit(0)
 
-<<<<<<< HEAD
-from PIL import ImageTk, Image
-
-=======
->>>>>>> ca0674fd
 import library.log
 
 library.log.logger.setLevel(logging.NOTSET)  # Disable system monitor logging for the editor
@@ -260,7 +255,7 @@
         led_color = tuple(map(int, led_color.split(', ')))
     viewer.configure(bg='#%02x%02x%02x' % led_color)
 
-    circular_mask = Image.open("res/backgrounds/circular-mask.png")
+    circular_mask = Image.open(config.MAIN_DIRECTORY / "res/backgrounds/circular-mask.png")
 
     # Display preview in the window
     if config.THEME_DATA["display"].get("DISPLAY_SIZE", '3.5"') == '2.1"':
