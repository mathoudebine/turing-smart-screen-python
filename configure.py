#!/usr/bin/env python
# turing-smart-screen-python - a Python system monitor and library for USB-C displays like Turing Smart Screen or XuanFang
# https://github.com/mathoudebine/turing-smart-screen-python/

# Copyright (C) 2021-2023  Matthieu Houdebine (mathoudebine)
#
# This program is free software: you can redistribute it and/or modify
# it under the terms of the GNU General Public License as published by
# the Free Software Foundation, either version 3 of the License, or
# (at your option) any later version.
#
# This program is distributed in the hope that it will be useful,
# but WITHOUT ANY WARRANTY; without even the implied warranty of
# MERCHANTABILITY or FITNESS FOR A PARTICULAR PURPOSE.  See the
# GNU General Public License for more details.
#
# You should have received a copy of the GNU General Public License
# along with this program.  If not, see <https://www.gnu.org/licenses/>.

# This file is the system monitor configuration GUI


import os
import subprocess
import sys
import webbrowser

MIN_PYTHON = (3, 8)
if sys.version_info < MIN_PYTHON:
    print("[ERROR] Python %s.%s or later is required." % MIN_PYTHON)
    try:
        sys.exit(0)
    except:
        os._exit(0)

try:
    import tkinter.ttk as ttk
    from tkinter import *
    from PIL import ImageTk
except:
    print(
        "[ERROR] Tkinter dependency not installed. Please follow troubleshooting page: https://github.com/mathoudebine/turing-smart-screen-python/wiki/Troubleshooting#all-os-tkinter-dependency-not-installed")
    try:
        sys.exit(0)
    except:
        os._exit(0)

try:
    import psutil
    import ruamel.yaml
    import sv_ttk
    from PIL import Image
    from serial.tools.list_ports import comports
    from tktooltip import ToolTip
except:
    print(
        "[ERROR] Python dependencies not installed. Please follow start guide: https://github.com/mathoudebine/turing-smart-screen-python/wiki/System-monitor-:-how-to-start")
    try:
        sys.exit(0)
    except:
        os._exit(0)

from library.sensors.sensors_python import sensors_fans, is_cpu_fan

TURING_MODEL = "Turing Smart Screen"
USBPCMONITOR_MODEL = "UsbPCMonitor"
XUANFANG_MODEL = "XuanFang rev. B & flagship"
KIPYE_MODEL = "Kipye Qiye Smart Display"
SIMULATED_MODEL = "Simulated screen"

SIZE_3_5_INCH = "3.5\""
SIZE_5_INCH = "5\""
SIZE_8_8_INCH = "8.8\""
SIZE_2_1_INCH = "2.1\""

size_list = (SIZE_2_1_INCH, SIZE_3_5_INCH, SIZE_5_INCH, SIZE_8_8_INCH)

# Maps between config.yaml values and GUI description
revision_and_size_to_model_map = {
    ('A', SIZE_3_5_INCH): TURING_MODEL,  # Can also be UsbPCMonitor 3.5, does not matter since protocol is the same
    ('A', SIZE_5_INCH): USBPCMONITOR_MODEL,
    ('B', SIZE_3_5_INCH): XUANFANG_MODEL,
    ('C', SIZE_2_1_INCH): TURING_MODEL,
    ('C', SIZE_5_INCH): TURING_MODEL,
    ('C', SIZE_8_8_INCH): TURING_MODEL,
    ('D', SIZE_3_5_INCH): KIPYE_MODEL,
    ('SIMU2.1', SIZE_2_1_INCH): SIMULATED_MODEL,
    ('SIMU', SIZE_3_5_INCH): SIMULATED_MODEL,
    ('SIMU3.5', SIZE_3_5_INCH): SIMULATED_MODEL,
    ('SIMU5', SIZE_5_INCH): SIMULATED_MODEL,
    ('SIMU8.8', SIZE_8_8_INCH): SIMULATED_MODEL,
}
model_and_size_to_revision_map = {
    (TURING_MODEL, SIZE_3_5_INCH): 'A',
    (USBPCMONITOR_MODEL, SIZE_3_5_INCH): 'A',
    (USBPCMONITOR_MODEL, SIZE_5_INCH): 'A',
    (XUANFANG_MODEL, SIZE_3_5_INCH): 'B',
    (TURING_MODEL, SIZE_2_1_INCH): 'C',
    (TURING_MODEL, SIZE_5_INCH): 'C',
    (TURING_MODEL, SIZE_8_8_INCH): 'C',
    (KIPYE_MODEL, SIZE_3_5_INCH): 'D',
    (SIMULATED_MODEL, SIZE_2_1_INCH): 'SIMU2.1',
    (SIMULATED_MODEL, SIZE_3_5_INCH): 'SIMU3.5',
    (SIMULATED_MODEL, SIZE_5_INCH): 'SIMU5',
    (SIMULATED_MODEL, SIZE_8_8_INCH): 'SIMU8.8',
}
hw_lib_map = {"AUTO": "Automatic", "LHM": "LibreHardwareMonitor (admin.)", "PYTHON": "Python libraries",
              "STUB": "Fake random data", "STATIC": "Fake static data"}
reverse_map = {False: "classic", True: "reverse"}

themes_dir = 'res/themes'

circular_mask = Image.open("res/backgrounds/circular-mask.png")

def get_theme_data(name: str):
    dir = os.path.join(themes_dir, name)
    # checking if it is a directory
    if os.path.isdir(dir):
        # Check if a theme.yaml file exists
        theme = os.path.join(dir, 'theme.yaml')
        if os.path.isfile(theme):
            # Get display size from theme.yaml
            with open(theme, "rt", encoding='utf8') as stream:
                theme_data, ind, bsi = ruamel.yaml.util.load_yaml_guess_indent(stream)
                return theme_data
    return None


def get_themes(size: str):
    themes = []
    for filename in os.listdir(themes_dir):
        theme_data = get_theme_data(filename)
        if theme_data and theme_data['display'].get("DISPLAY_SIZE", '3.5"') == size:
            themes.append(filename)
    return sorted(themes, key=str.casefold)


def get_theme_size(name: str) -> str:
    theme_data = get_theme_data(name)
    return theme_data['display'].get("DISPLAY_SIZE", '3.5"')


def get_com_ports():
    com_ports_names = ["Automatic detection"]  # Add manual entry on top for automatic detection
    com_ports = comports()
    for com_port in com_ports:
        com_ports_names.append(com_port.name)
    return com_ports_names


def get_net_if():
    if_list = list(psutil.net_if_addrs().keys())
    if_list.insert(0, "None")  # Add manual entry on top for unavailable/not selected interface
    return if_list


def get_fans():
    fan_list = list()
    auto_detected_cpu_fan = "None"
    for name, entries in sensors_fans().items():
        for entry in entries:
            fan_list.append("%s/%s (%d%% - %d RPM)" % (name, entry.label, entry.percent, entry.current))
            if (is_cpu_fan(entry.label) or is_cpu_fan(name)) and auto_detected_cpu_fan == "None":
                auto_detected_cpu_fan = "Auto-detected: %s/%s" % (name, entry.label)

    fan_list.insert(0, auto_detected_cpu_fan)  # Add manual entry on top if auto-detection succeeded
    return fan_list


class TuringConfigWindow:
    def __init__(self):
        self.window = Tk()
        self.window.title('Turing System Monitor configuration')
<<<<<<< HEAD
        self.window.geometry("820x550")
=======
        self.window.geometry("770x570")
>>>>>>> 4ca1f5ff
        self.window.iconphoto(True, PhotoImage(file="res/icons/monitor-icon-17865/64.png"))
        # When window gets focus again, reload theme preview in case it has been updated by theme editor
        self.window.bind("<FocusIn>", self.on_theme_change)
        self.window.after(0, self.on_fan_speed_update)

        # Make TK look better with Sun Valley ttk theme
        sv_ttk.set_theme("light")

        self.theme_preview_img = None
        self.theme_preview = ttk.Label(self.window)
        self.theme_preview.place(x=10, y=10)

        self.theme_author = ttk.Label(self.window)

        sysmon_label = ttk.Label(self.window, text='Display configuration', font='bold')
        sysmon_label.place(x=370, y=0)

        self.model_label = ttk.Label(self.window, text='Smart screen model')
        self.model_label.place(x=370, y=35)
        self.model_cb = ttk.Combobox(self.window, values=list(dict.fromkeys((revision_and_size_to_model_map.values()))),
                                     state='readonly')
        self.model_cb.bind('<<ComboboxSelected>>', self.on_model_change)
        self.model_cb.place(x=550, y=30, width=250)

        self.size_label = ttk.Label(self.window, text='Smart screen size')
        self.size_label.place(x=370, y=75)
        self.size_cb = ttk.Combobox(self.window, values=size_list, state='readonly')
        self.size_cb.bind('<<ComboboxSelected>>', self.on_size_change)
        self.size_cb.place(x=550, y=70, width=250)

        self.com_label = ttk.Label(self.window, text='COM port')
        self.com_label.place(x=370, y=115)
        self.com_cb = ttk.Combobox(self.window, values=get_com_ports(), state='readonly')
        self.com_cb.place(x=550, y=110, width=250)

        self.orient_label = ttk.Label(self.window, text='Orientation')
        self.orient_label.place(x=370, y=155)
        self.orient_cb = ttk.Combobox(self.window, values=list(reverse_map.values()), state='readonly')
        self.orient_cb.place(x=550, y=150, width=250)

        self.brightness_string = StringVar()
        self.brightness_label = ttk.Label(self.window, text='Brightness')
        self.brightness_label.place(x=370, y=195)
        self.brightness_slider = ttk.Scale(self.window, from_=0, to=100, orient=HORIZONTAL,
                                           command=self.on_brightness_change)
        self.brightness_slider.place(x=600, y=195, width=180)
        self.brightness_val_label = ttk.Label(self.window, textvariable=self.brightness_string)
        self.brightness_val_label.place(x=550, y=195)
        self.brightness_warning_label = ttk.Label(self.window,
                                                  text="⚠ Turing 3.5\" displays can get hot at high brightness!",
                                                  foreground='#ff8c00')

        sysmon_label = ttk.Label(self.window, text='System Monitor Configuration', font='bold')
        sysmon_label.place(x=370, y=260)

        self.theme_label = ttk.Label(self.window, text='Theme')
        self.theme_label.place(x=370, y=300)
        self.theme_cb = ttk.Combobox(self.window, state='readonly')
        self.theme_cb.place(x=550, y=295, width=250)
        self.theme_cb.bind('<<ComboboxSelected>>', self.on_theme_change)

        self.hwlib_label = ttk.Label(self.window, text='Hardware monitoring')
        self.hwlib_label.place(x=370, y=340)
        if sys.platform != "win32":
            del hw_lib_map["LHM"]  # LHM is for Windows platforms only
        self.hwlib_cb = ttk.Combobox(self.window, values=list(hw_lib_map.values()), state='readonly')
        self.hwlib_cb.place(x=550, y=335, width=250)
        self.hwlib_cb.bind('<<ComboboxSelected>>', self.on_hwlib_change)

        self.eth_label = ttk.Label(self.window, text='Ethernet interface')
        self.eth_label.place(x=370, y=380)
        self.eth_cb = ttk.Combobox(self.window, values=get_net_if(), state='readonly')
        self.eth_cb.place(x=550, y=375, width=250)

        self.wl_label = ttk.Label(self.window, text='Wi-Fi interface')
        self.wl_label.place(x=370, y=420)
        self.wl_cb = ttk.Combobox(self.window, values=get_net_if(), state='readonly')
        self.wl_cb.place(x=550, y=415, width=250)

        # For Windows platform only
        self.lhm_admin_warning = ttk.Label(self.window,
                                           text="❌ Restart as admin. or select another Hardware monitoring",
                                           foreground='#f00')
        # For platform != Windows
        self.cpu_fan_label = ttk.Label(self.window, text='CPU fan (？)')
        self.cpu_fan_label.config(foreground="#a3a3ff", cursor="hand2")
        self.cpu_fan_cb = ttk.Combobox(self.window, values=get_fans(), state='readonly')

        self.tooltip = ToolTip(self.cpu_fan_label,
                               msg="If \"None\" is selected, CPU fan was not auto-detected.\n"
                                   "Manually select your CPU fan from the list.\n\n"
                                   "Fans missing from the list? Install lm-sensors package\n"
                                   "and run 'sudo sensors-detect' command, then reboot.")

        self.edit_theme_btn = ttk.Button(self.window, text="Edit theme", command=lambda: self.on_theme_editor_click())
<<<<<<< HEAD
        self.edit_theme_btn.place(x=360, y=490, height=50, width=130)

        self.save_btn = ttk.Button(self.window, text="Save settings", command=lambda: self.on_save_click())
        self.save_btn.place(x=500, y=490, height=50, width=130)

        self.save_run_btn = ttk.Button(self.window, text="Save and run", command=lambda: self.on_saverun_click())
        self.save_run_btn.place(x=640, y=490, height=50, width=130)
=======
        self.edit_theme_btn.place(x=310, y=510, height=50, width=130)

        self.save_btn = ttk.Button(self.window, text="Save settings", command=lambda: self.on_save_click())
        self.save_btn.place(x=450, y=510, height=50, width=130)

        self.save_run_btn = ttk.Button(self.window, text="Save and run", command=lambda: self.on_saverun_click())
        self.save_run_btn.place(x=590, y=510, height=50, width=130)
>>>>>>> 4ca1f5ff

        self.config = None
        self.load_config_values()

    def run(self):
        self.window.mainloop()

    def load_theme_preview(self):
        theme_data = get_theme_data(self.theme_cb.get())

        try:
            theme_preview = Image.open("res/themes/" + self.theme_cb.get() + "/preview.png")

            if theme_data['display'].get("DISPLAY_SIZE", '3.5"') == '2.1"':
                # This is a circular screen: apply a circle mask over the preview
                theme_preview.paste(circular_mask, mask=circular_mask)
        except:
            theme_preview = Image.open("res/docs/no-preview.png")
        finally:
            theme_preview.thumbnail((320, 480), Image.Resampling.LANCZOS)
            self.theme_preview_img = ImageTk.PhotoImage(theme_preview)
            self.theme_preview.config(image=self.theme_preview_img)

            author_name = theme_data.get('author', 'unknown')
            self.theme_author.config(text="Author: " + author_name)
            if author_name.startswith("@"):
                self.theme_author.config(foreground="#a3a3ff", cursor="hand2")
                self.theme_author.bind("<Button-1>",
                                       lambda e: webbrowser.open_new_tab("https://github.com/" + author_name[1:]))
            else:
                self.theme_author.config(foreground="#a3a3a3", cursor="")
                self.theme_author.unbind("<Button-1>")
            self.theme_author.place(x=10, y=self.theme_preview_img.height() + 15)

    def load_config_values(self):
        with open("config.yaml", "rt", encoding='utf8') as stream:
            self.config, ind, bsi = ruamel.yaml.util.load_yaml_guess_indent(stream)

        # Check if theme is valid
        if get_theme_data(self.config['config']['THEME']) is None:
            # Theme from config.yaml is not valid: use first theme available default size 3.5"
            self.config['config']['THEME'] = get_themes(SIZE_3_5_INCH)[0]

        try:
            self.theme_cb.set(self.config['config']['THEME'])
        except:
            self.theme_cb.set("")

        self.load_theme_preview()

        try:
            self.hwlib_cb.set(hw_lib_map[self.config['config']['HW_SENSORS']])
        except:
            self.hwlib_cb.current(0)

        try:
            if self.config['config']['ETH'] == "":
                self.eth_cb.current(0)
            else:
                self.eth_cb.set(self.config['config']['ETH'])
        except:
            self.eth_cb.current(0)

        try:
            if self.config['config']['WLO'] == "":
                self.wl_cb.current(0)
            else:
                self.wl_cb.set(self.config['config']['WLO'])
        except:
            self.wl_cb.current(0)

        try:
            if self.config['config']['COM_PORT'] == "AUTO":
                self.com_cb.current(0)
            else:
                self.com_cb.set(self.config['config']['COM_PORT'])
        except:
            self.com_cb.current(0)

        # Guess display size from theme in the configuration
        size = get_theme_size(self.config['config']['THEME'])
        try:
            self.size_cb.set(size)
        except:
            self.size_cb.current(0)

        # Guess model from revision and size
        revision = self.config['display']['REVISION']
        try:
            self.model_cb.set(revision_and_size_to_model_map[(revision, size)])
        except:
            self.model_cb.current(0)

        try:
            self.orient_cb.set(reverse_map[self.config['display']['DISPLAY_REVERSE']])
        except:
            self.orient_cb.current(0)

        try:
            self.brightness_slider.set(int(self.config['display']['BRIGHTNESS']))
        except:
            self.brightness_slider.set(50)

        try:
            if self.config['config']['CPU_FAN'] == "AUTO":
                self.cpu_fan_cb.current(0)
            else:
                self.cpu_fan_cb.set(self.config['config']['CPU_FAN'])
        except:
            self.cpu_fan_cb.current(0)

        # Reload content on screen
        self.on_model_change()
        self.on_size_change()
        self.on_theme_change()
        self.on_brightness_change()
        self.on_hwlib_change()

    def save_config_values(self):
        self.config['config']['THEME'] = self.theme_cb.get()
        self.config['config']['HW_SENSORS'] = [k for k, v in hw_lib_map.items() if v == self.hwlib_cb.get()][0]
        if self.eth_cb.current() == 0:
            self.config['config']['ETH'] = ""
        else:
            self.config['config']['ETH'] = self.eth_cb.get()
        if self.wl_cb.current() == 0:
            self.config['config']['WLO'] = ""
        else:
            self.config['config']['WLO'] = self.wl_cb.get()
        if self.com_cb.current() == 0:
            self.config['config']['COM_PORT'] = "AUTO"
        else:
            self.config['config']['COM_PORT'] = self.com_cb.get()
        if self.cpu_fan_cb.current() == 0:
            self.config['config']['CPU_FAN'] = "AUTO"
        else:
            self.config['config']['CPU_FAN'] = self.cpu_fan_cb.get().split(' ')[0]
        self.config['display']['REVISION'] = model_and_size_to_revision_map[(self.model_cb.get(), self.size_cb.get())]
        self.config['display']['DISPLAY_REVERSE'] = [k for k, v in reverse_map.items() if v == self.orient_cb.get()][0]
        self.config['display']['BRIGHTNESS'] = int(self.brightness_slider.get())

        with open("config.yaml", "w", encoding='utf-8') as file:
            ruamel.yaml.YAML().dump(self.config, file)

    def on_theme_change(self, e=None):
        self.load_theme_preview()

    def on_theme_editor_click(self):
        subprocess.Popen(os.path.join(os.getcwd(), "theme-editor.py") + " \"" + self.theme_cb.get() + "\"", shell=True)

    def on_save_click(self):
        self.save_config_values()

    def on_saverun_click(self):
        self.save_config_values()
        subprocess.Popen(os.path.join(os.getcwd(), "main.py"), shell=True)
        self.window.destroy()

    def on_brightness_change(self, e=None):
        self.brightness_string.set(str(int(self.brightness_slider.get())) + "%")
        self.show_hide_brightness_warning()

    def on_model_change(self, e=None):
        self.show_hide_brightness_warning()
        model = self.model_cb.get()
        if model == SIMULATED_MODEL:
            self.com_cb.configure(state="disabled", foreground="#C0C0C0")
            self.orient_cb.configure(state="disabled", foreground="#C0C0C0")
            self.brightness_slider.configure(state="disabled")
            self.brightness_val_label.configure(foreground="#C0C0C0")
        else:
            self.com_cb.configure(state="readonly", foreground="#000")
            self.orient_cb.configure(state="readonly", foreground="#000")
            self.brightness_slider.configure(state="normal")
            self.brightness_val_label.configure(foreground="#000")

    def on_size_change(self, e=None):
        size = self.size_cb.get()
        themes = get_themes(size)
        self.theme_cb.config(values=themes)

        if not self.theme_cb.get() in themes:
            # The selected theme does not exist anymore / is not allowed for this screen model : select 1st theme avail.
            self.theme_cb.set(themes[0])

        self.show_hide_brightness_warning()

    def on_hwlib_change(self, e=None):
        hwlib = [k for k, v in hw_lib_map.items() if v == self.hwlib_cb.get()][0]
        if hwlib == "STUB" or hwlib == "STATIC":
            self.eth_cb.configure(state="disabled", foreground="#C0C0C0")
            self.wl_cb.configure(state="disabled", foreground="#C0C0C0")
        else:
            self.eth_cb.configure(state="readonly", foreground="#000")
            self.wl_cb.configure(state="readonly", foreground="#000")

        if sys.platform == "win32":
            import ctypes
            is_admin = ctypes.windll.shell32.IsUserAnAdmin() != 0
            if (hwlib == "LHM" or hwlib == "AUTO") and not is_admin:
<<<<<<< HEAD
                self.lhm_admin_warning.place(x=370, y=455)
=======
                self.lhm_admin_warning.place(x=320, y=460)
>>>>>>> 4ca1f5ff
                self.save_run_btn.state(["disabled"])
            else:
                self.lhm_admin_warning.place_forget()
                self.save_run_btn.state(["!disabled"])
        else:
            if hwlib == "PYTHON" or hwlib == "AUTO":
                self.cpu_fan_label.place(x=320, y=460)
                self.cpu_fan_cb.place(x=500, y=455, width=250)
            else:
                self.cpu_fan_label.place_forget()
                self.cpu_fan_cb.place_forget()

    def show_hide_brightness_warning(self, e=None):
        if int(self.brightness_slider.get()) > 50 and self.model_cb.get() == TURING_MODEL and self.size_cb.get() == SIZE_3_5_INCH:
            # Show warning for Turing Smart screen 3.5 with high brightness
            self.brightness_warning_label.place(x=370, y=225)
        else:
            self.brightness_warning_label.place_forget()

    def on_fan_speed_update(self):
        # Update fan speed periodically
        prev_value = self.cpu_fan_cb.current()  # Save currently selected index
        self.cpu_fan_cb.config(values=get_fans())
        if prev_value != -1:
            self.cpu_fan_cb.current(prev_value)  # Force select same index to refresh displayed value
        self.window.after(500, self.on_fan_speed_update)


if __name__ == "__main__":
    configurator = TuringConfigWindow()
    configurator.run()<|MERGE_RESOLUTION|>--- conflicted
+++ resolved
@@ -171,11 +171,7 @@
     def __init__(self):
         self.window = Tk()
         self.window.title('Turing System Monitor configuration')
-<<<<<<< HEAD
-        self.window.geometry("820x550")
-=======
         self.window.geometry("770x570")
->>>>>>> 4ca1f5ff
         self.window.iconphoto(True, PhotoImage(file="res/icons/monitor-icon-17865/64.png"))
         # When window gets focus again, reload theme preview in case it has been updated by theme editor
         self.window.bind("<FocusIn>", self.on_theme_change)
@@ -271,15 +267,6 @@
                                    "and run 'sudo sensors-detect' command, then reboot.")
 
         self.edit_theme_btn = ttk.Button(self.window, text="Edit theme", command=lambda: self.on_theme_editor_click())
-<<<<<<< HEAD
-        self.edit_theme_btn.place(x=360, y=490, height=50, width=130)
-
-        self.save_btn = ttk.Button(self.window, text="Save settings", command=lambda: self.on_save_click())
-        self.save_btn.place(x=500, y=490, height=50, width=130)
-
-        self.save_run_btn = ttk.Button(self.window, text="Save and run", command=lambda: self.on_saverun_click())
-        self.save_run_btn.place(x=640, y=490, height=50, width=130)
-=======
         self.edit_theme_btn.place(x=310, y=510, height=50, width=130)
 
         self.save_btn = ttk.Button(self.window, text="Save settings", command=lambda: self.on_save_click())
@@ -287,7 +274,6 @@
 
         self.save_run_btn = ttk.Button(self.window, text="Save and run", command=lambda: self.on_saverun_click())
         self.save_run_btn.place(x=590, y=510, height=50, width=130)
->>>>>>> 4ca1f5ff
 
         self.config = None
         self.load_config_values()
@@ -488,11 +474,7 @@
             import ctypes
             is_admin = ctypes.windll.shell32.IsUserAnAdmin() != 0
             if (hwlib == "LHM" or hwlib == "AUTO") and not is_admin:
-<<<<<<< HEAD
-                self.lhm_admin_warning.place(x=370, y=455)
-=======
                 self.lhm_admin_warning.place(x=320, y=460)
->>>>>>> 4ca1f5ff
                 self.save_run_btn.state(["disabled"])
             else:
                 self.lhm_admin_warning.place_forget()
