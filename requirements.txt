# Python packages requirements
pyserial~=3.5          # Serial link to communicate with the display
PyYAML~=6.0.2          # For themes files
psutil~=7.1.0          # CPU / disk / network metrics
pystray~=0.19.5        # Tray icon (all OS)
babel~=2.17.0          # Date/time formatting
ruamel.yaml~=0.18.15    # For configuration editor
sv-ttk~=2.6.1          # Tk Sun Valley theme for configuration editor
tkinter-tooltip~=3.1.2 # Tooltips for configuration editor
uptime~=3.0.1          # For System Uptime 
requests~=2.32.4       # HTTP library
<<<<<<< HEAD
ping3~=5.1.3           # ICMP ping implementation using raw socket
pyinstaller~=6.16.0    # bundles a Python application and all its dependencies into a single package
=======
ping3~=5.1.5           # ICMP ping implementation using raw socket
pyinstaller~=6.15.0    # bundles a Python application and all its dependencies into a single package
>>>>>>> a86b1da8
Pillow~=11.3.0         # Image generation

# Efficient image serialization
numpy~=2.0.2; python_version < "3.10"   # For Python 3.9, only numpy 2.0.x is supported
numpy~=2.2.6; python_version == "3.10"  # For Python 3.10, only numpy 2.2.x is supported
numpy~=2.3.3; python_version > "3.10"   # For Python > 3.10, any numpy 2.x is fine

# For Nvidia GPU on all platforms
GPUtil~=1.4.0; python_version < "3.12"
# GPUtil is broken for Python 3.12+ and not maintained anymore: fetch it from a fork where it is fixed
GPUtil @ git+https://github.com/mathoudebine/gputil.git@1.4.1-py3.13 ; python_version >= "3.12"

# Following packages are for AMD GPU on Linux
pyamdgpuinfo~=2.1.6; sys_platform=="linux" and python_version <= "3.12"
# For Python > 3.12, you need to build install pyamdgpuinfo manually: see https://github.com/mathoudebine/turing-smart-screen-python/wiki/Troubleshooting#linux--macos-no-supported-gpu-found-with-an-amd-gpu-and-python--311

# Following packages are for AMD GPU on Windows
pyadl~=0.1; sys_platform=="win32"

# Following packages are for LibreHardwareMonitor integration on Windows
pythonnet~=3.0.5; sys_platform=="win32"
pywin32>=306; sys_platform=="win32"<|MERGE_RESOLUTION|>--- conflicted
+++ resolved
@@ -9,13 +9,8 @@
 tkinter-tooltip~=3.1.2 # Tooltips for configuration editor
 uptime~=3.0.1          # For System Uptime 
 requests~=2.32.4       # HTTP library
-<<<<<<< HEAD
-ping3~=5.1.3           # ICMP ping implementation using raw socket
+ping3~=5.1.5           # ICMP ping implementation using raw socket
 pyinstaller~=6.16.0    # bundles a Python application and all its dependencies into a single package
-=======
-ping3~=5.1.5           # ICMP ping implementation using raw socket
-pyinstaller~=6.15.0    # bundles a Python application and all its dependencies into a single package
->>>>>>> a86b1da8
 Pillow~=11.3.0         # Image generation
 
 # Efficient image serialization
