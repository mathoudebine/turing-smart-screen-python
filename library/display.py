--- conflicted
+++ resolved
@@ -40,15 +40,10 @@
         elif CONFIG_DATA["display"]["REVISION"] == "B":
             self.lcd = LcdCommRevB(com_port=CONFIG_DATA['config']['COM_PORT'],
                                    display_width=CONFIG_DATA["display"]["DISPLAY_WIDTH"],
-<<<<<<< HEAD
                                    display_height=CONFIG_DATA["display"]["DISPLAY_HEIGHT"])
-=======
-                                   display_height=CONFIG_DATA["display"]["DISPLAY_HEIGHT"],
-                                   update_queue=config.update_queue)
         elif CONFIG_DATA["display"]["REVISION"] == "SIMU":
             self.lcd = LcdSimulated(display_width=CONFIG_DATA["display"]["DISPLAY_WIDTH"],
                                     display_height=CONFIG_DATA["display"]["DISPLAY_HEIGHT"])
->>>>>>> 90f0490e
         else:
             logger.error("Unknown display revision '", CONFIG_DATA["display"]["REVISION"], "'")
 
