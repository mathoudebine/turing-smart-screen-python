# turing-smart-screen-python - a Python system monitor and library for USB-C displays like Turing Smart Screen or XuanFang
# https://github.com/mathoudebine/turing-smart-screen-python/

# Copyright (C) 2021-2023  Matthieu Houdebine (mathoudebine)
# Copyright (C) 2023-2023  Alex W. Baulé (alexwbaule)
# Copyright (C) 2023-2023  Arthur Ferrai (arthurferrai)
#
# This program is free software: you can redistribute it and/or modify
# it under the terms of the GNU General Public License as published by
# the Free Software Foundation, either version 3 of the License, or
# (at your option) any later version.
#
# This program is distributed in the hope that it will be useful,
# but WITHOUT ANY WARRANTY; without even the implied warranty of
# MERCHANTABILITY or FITNESS FOR A PARTICULAR PURPOSE.  See the
# GNU General Public License for more details.
#
# You should have received a copy of the GNU General Public License
# along with this program.  If not, see <https://www.gnu.org/licenses/>.

import queue
import time
from enum import Enum
from math import ceil

import serial
from PIL import Image
from serial.tools.list_ports import comports

from library.lcd.lcd_comm import Orientation, LcdComm
from library.log import logger


class Count:
    Start = 0


# READ HELLO ALWAYS IS 23.
# ALL READS IS 1024

# ORDER:
# SEND HELLO
# READ HELLO (23)
# SEND STOP_VIDEO
# SEND STOP_MEDIA
# READ STATUS (1024)
# SEND SET_BRIGHTNESS
# SEND SET_OPTIONS WITH ORIENTATION ?
# SEND PRE_UPDATE_BITMAP
# SEND START_DISPLAY_BITMAP
# SEND DISPLAY_BITMAP
# READ STATUS (1024)
# SEND QUERY_STATUS
# READ STATUS (1024)
# WHILE:
#   SEND UPDATE_BITMAP
#   SEND QUERY_STATUS
#   READ STATUS(1024)

class Command(Enum):
    # COMMANDS
    HELLO = bytearray((0x01, 0xef, 0x69, 0x00, 0x00, 0x00, 0x01, 0x00, 0x00, 0x00, 0xc5, 0xd3))
    OPTIONS = bytearray((0x7d, 0xef, 0x69, 0x00, 0x00, 0x00, 0x05, 0x00, 0x00, 0x00, 0x2d))
    RESTART = bytearray((0x84, 0xef, 0x69, 0x00, 0x00, 0x00, 0x01))
    TURNOFF = bytearray((0x83, 0xef, 0x69, 0x00, 0x00, 0x00, 0x01))
    TURNON = bytearray((0x83, 0xef, 0x69, 0x00, 0x00, 0x00, 0x00))

    SET_BRIGHTNESS = bytearray((0x7b, 0xef, 0x69, 0x00, 0x00, 0x00, 0x01, 0x00, 0x00, 0x00))

    # STOP COMMANDS
    STOP_VIDEO = bytearray((0x79, 0xef, 0x69, 0x00, 0x00, 0x00, 0x01))
    STOP_MEDIA = bytearray((0x96, 0xef, 0x69, 0x00, 0x00, 0x00, 0x01))

    # IMAGE QUERY STATUS
    QUERY_STATUS = bytearray((0xcf, 0xef, 0x69, 0x00, 0x00, 0x00, 0x01))

    # STATIC IMAGE
    START_DISPLAY_BITMAP = bytearray((0x2c,))
    PRE_UPDATE_BITMAP = bytearray((0x86, 0xef, 0x69, 0x00, 0x00, 0x00, 0x01))
    UPDATE_BITMAP = bytearray((0xcc, 0xef, 0x69, 0x00))
<<<<<<< HEAD
    DISPLAY_BITMAP = bytearray((0xc8, 0xef, 0x69, 0x00))
=======

    RESTARTSCREEN = bytearray((0x84, 0xef, 0x69, 0x00, 0x00, 0x00, 0x01))
    DISPLAY_BITMAP = bytearray((0xc8, 0xef, 0x69, 0x00, 0x17, 0x70))
>>>>>>> 4ca1f5ff

    STARTMODE_DEFAULT = bytearray((0x00,))
    STARTMODE_IMAGE = bytearray((0x01,))
    STARTMODE_VIDEO = bytearray((0x02,))
    FLIP_180 = bytearray((0x01,))
    NO_FLIP = bytearray((0x00,))
    SEND_PAYLOAD = bytearray((0xFF,))

    def __init__(self, command):
        self.command = command


class Padding(Enum):
    NULL = bytearray([0x00])
    START_DISPLAY_BITMAP = bytearray([0x2c])

    def __init__(self, command):
        self.command = command


class SleepInterval(Enum):
    OFF = bytearray((0x00,))
    ONE = bytearray((0x01,))
    TWO = bytearray((0x02,))
    THREE = bytearray((0x03,))
    FOUR = bytearray((0x04,))
    FIVE = bytearray((0x05,))
    SIX = bytearray((0x06,))
    SEVEN = bytearray((0x07,))
    EIGHT = bytearray((0x08,))
    NINE = bytearray((0x09,))
    TEN = bytearray((0x0a,))

    def __init__(self, command):
        self.command = command


class SubRevision(Enum):
<<<<<<< HEAD
    UNKNOWN = None
    FIVEINCH = bytearray(b'chs_5inch.dev1_rom1.87\x00')
    TWOINCH = bytearray(b'chs_5inch.dev1_rom1.88\x00')
    EIGHTINCH = bytearray(b'chs_88inch.dev1_rom1.88')
=======
    UNKNOWN = ""
    FIVEINCH = "chs_5inch"
>>>>>>> 4ca1f5ff

    def __init__(self, command):
        self.command = command


# This class is for Turing Smart Screen 5" screens
class LcdCommRevC(LcdComm):
    def __init__(self, com_port: str = "AUTO", display_width: int = 480, display_height: int = 800,
                 update_queue: queue.Queue = None):
        logger.debug("HW revision: C")
        LcdComm.__init__(self, com_port, display_width, display_height, update_queue)
        self.openSerial()

    def __del__(self):
        self.closeSerial()

    @staticmethod
    def auto_detect_com_port():
        com_ports = comports()

        # Try to find awake device through serial number or vid/pid
        for com_port in com_ports:
            if com_port.serial_number == '20080411':
                return com_port.device
            if com_port.vid == 0x0525 and com_port.pid == 0xa4a7:
                return com_port.device
            if com_port.vid == 0x1d6b and (com_port.pid == 0x0121 or com_port.pid == 0x0106):
                return com_port.device

        # Try to find sleeping device and wake it up
        for com_port in com_ports:
            if com_port.serial_number == 'USB7INCH' or com_port.serial_number == 'CT21INCH':
                LcdCommRevC._connect_to_reset_device_name(com_port)
                return LcdCommRevC.auto_detect_com_port()

        return None

    @staticmethod
    def _connect_to_reset_device_name(com_port):
        # this device enumerates differently when off, we need to connect once to reset it to correct COM device
        try:
            logger.debug(f"Waiting for device {com_port} to be turned ON...")
            serial.Serial(com_port.device, 115200, timeout=1, rtscts=1)
        except serial.serialutil.SerialException:
            pass
        time.sleep(10)

    def _send_command(self, cmd: Command, payload: bytearray = None, padding: Padding = None,
                      bypass_queue: bool = False, readsize: int = None):
        message = bytearray()

        if cmd != Command.SEND_PAYLOAD:
            message = bytearray(cmd.value)

        # logger.debug("Command: {}".format(cmd.name))

        if not padding:
            padding = Padding.NULL

        if payload:
            message.extend(payload)

        msg_size = len(message)

        if not (msg_size / 250).is_integer():
            pad_size = (250 * ceil(msg_size / 250) - msg_size)
            message += bytearray(padding.value * pad_size)

        # If no queue for async requests, or if asked explicitly to do the request sequentially: do request now
        if not self.update_queue or bypass_queue:
            self.WriteData(message)
            if readsize:
                self.ReadData(readsize)
        else:
            # Lock queue mutex then queue the request
            self.update_queue.put((self.WriteData, [message]))
            if readsize:
                self.update_queue.put((self.ReadData, [readsize]))

    def _hello(self):
        # This command reads LCD answer on serial link, so it bypasses the queue
        self.sub_revision = SubRevision.UNKNOWN
        self._send_command(Command.HELLO, bypass_queue=True)
        response = str(self.lcd_serial.read(22).decode())
        self.lcd_serial.flushInput()
        if response.startswith(SubRevision.FIVEINCH.value):
            self.sub_revision = SubRevision.FIVEINCH
            self.display_width = 480
            self.display_height = 800
        elif response == SubRevision.TWOINCH.value:
            self.sub_revision = SubRevision.TWOINCH
            self.display_width = 480
            self.display_height = 480
        elif response == SubRevision.EIGHTINCH.value:
            self.sub_revision = SubRevision.EIGHTINCH
            self.display_width = 480
            self.display_height = 1920
        else:
            logger.warning("Display returned unknown sub-revision on Hello answer (%s)" % str(response))

        logger.debug("HW sub-revision: %s" % (str(self.sub_revision)))

    def InitializeComm(self):
        self._hello()

    def Reset(self):
        logger.info("Display reset (COM port may change)...")
        # Reset command bypasses queue because it is run when queue threads are not yet started
        self._send_command(Command.RESTART, bypass_queue=True)
        self.closeSerial()
        # Wait for display reset then reconnect
        time.sleep(15)
        self.openSerial()

    def Clear(self):
        # This hardware does not implement a Clear command: display a blank image on the whole screen
        # Force an orientation in case the screen is currently configured with one different from the theme
        backup_orientation = self.orientation
        self.SetOrientation(orientation=Orientation.PORTRAIT)

        blank = Image.new("RGB", (self.get_width(), self.get_height()), (255, 255, 255))
        self.DisplayPILImage(blank)

        # Restore orientation
        self.SetOrientation(orientation=backup_orientation)

    def ScreenOff(self):
        logger.info("Calling ScreenOff")
        self._send_command(Command.STOP_VIDEO)
        self._send_command(Command.STOP_MEDIA, readsize=1024)
        self._send_command(Command.TURNOFF)

    def ScreenOn(self):
        logger.info("Calling ScreenOn")
        self._send_command(Command.STOP_VIDEO)
        self._send_command(Command.STOP_MEDIA, readsize=1024)
        # self._send_command(Command.SET_BRIGHTNESS, payload=bytearray([255]))

    def SetBrightness(self, level: int = 25):
        # logger.info("Call SetBrightness")
        assert 0 <= level <= 100, 'Brightness level must be [0-100]'

        # Brightness scales from 0 to 255, with 255 being the brightest and 0 being the darkest.
        # Convert our brightness % to an absolute value.
        converted_level = int((level / 100) * 255)

        self._send_command(Command.SET_BRIGHTNESS, payload=bytearray((converted_level,)), bypass_queue=True)

    def SetOrientation(self, orientation: Orientation = Orientation.PORTRAIT):
        self.orientation = orientation
        # logger.info(f"Call SetOrientation to: {self.orientation.name}")

        if self.orientation == Orientation.REVERSE_LANDSCAPE or self.orientation == Orientation.REVERSE_PORTRAIT:
            b = Command.STARTMODE_DEFAULT.value + Padding.NULL.value + Command.FLIP_180.value + SleepInterval.OFF.value
            self._send_command(Command.OPTIONS, payload=b)
        else:
            b = Command.STARTMODE_DEFAULT.value + Padding.NULL.value + Command.NO_FLIP.value + SleepInterval.OFF.value
            self._send_command(Command.OPTIONS, payload=b)

    def DisplayPILImage(
            self,
            image: Image,
            x: int = 0, y: int = 0,
            image_width: int = 0,
            image_height: int = 0
    ):
        # If the image height/width isn't provided, use the native image size
        if not image_height:
            image_height = image.size[1]
        if not image_width:
            image_width = image.size[0]

        # If our image is bigger than our display, resize it to fit our screen
        if image.size[1] > self.get_height():
            image_height = self.get_height()
        if image.size[0] > self.get_width():
            image_width = self.get_width()

        assert x <= self.get_width(), 'Image X coordinate must be <= display width'
        assert y <= self.get_height(), 'Image Y coordinate must be <= display height'
        assert image_height > 0, 'Image height must be > 0'
        assert image_width > 0, 'Image width must be > 0'

        if x == 0 and y == 0 and (image_width == self.get_width()) and (image_height == self.get_height()):
            with self.update_queue_mutex:
                self._send_command(Command.PRE_UPDATE_BITMAP)
                self._send_command(Command.START_DISPLAY_BITMAP, padding=Padding.START_DISPLAY_BITMAP)
                self._send_command(Command.DISPLAY_BITMAP,
                                   payload=bytearray(int(self.display_width * self.display_width / 64).to_bytes(2)))
                self._send_command(Command.SEND_PAYLOAD,
                                   payload=bytearray(self._generate_full_image(image, self.orientation)),
                                   readsize=1024)
                self._send_command(Command.QUERY_STATUS, readsize=1024)
        else:
            with self.update_queue_mutex:
                img, pyd = self._generate_update_image(image, x, y, Count.Start, Command.UPDATE_BITMAP,
                                                       self.orientation)
                self._send_command(Command.SEND_PAYLOAD, payload=pyd)
                self._send_command(Command.SEND_PAYLOAD, payload=img)
                self._send_command(Command.QUERY_STATUS, readsize=1024)
            Count.Start += 1

    @staticmethod
    def _generate_full_image(image: Image, orientation: Orientation = Orientation.PORTRAIT):
        if orientation == Orientation.PORTRAIT:
            image = image.rotate(90, expand=True)
        elif orientation == Orientation.REVERSE_PORTRAIT:
            image = image.rotate(270, expand=True)
        elif orientation == Orientation.REVERSE_LANDSCAPE:
            image = image.rotate(180)

        image_data = image.convert("RGBA").load()
        image_ret = ''
        for y in range(image.height):
            for x in range(image.width):
                pixel = image_data[x, y]
                image_ret += f'{pixel[2]:02x}{pixel[1]:02x}{pixel[0]:02x}{pixel[3]:02x}'

        hex_data = bytearray.fromhex(image_ret)
        return b'\x00'.join(hex_data[i:i + 249] for i in range(0, len(hex_data), 249))

    def _generate_update_image(self, image, x, y, count, cmd: Command = None,
                               orientation: Orientation = Orientation.PORTRAIT):
        x0, y0 = x, y

        if orientation == Orientation.PORTRAIT:
            image = image.rotate(90, expand=True)
            x0 = self.get_width() - x - image.height
        elif orientation == Orientation.REVERSE_PORTRAIT:
            image = image.rotate(270, expand=True)
            y0 = self.get_height() - y - image.width
        elif orientation == Orientation.REVERSE_LANDSCAPE:
            image = image.rotate(180, expand=True)
            y0 = self.get_width() - x - image.width
            x0 = self.get_height() - y - image.height
        elif orientation == Orientation.LANDSCAPE:
            x0, y0 = y, x

        img_raw_data = []
        image_data = image.convert("RGBA").load()
        for h in range(image.height):
            img_raw_data.append(f'{((x0 + h) * self.display_height) + y0:06x}{image.width:04x}')
            for w in range(image.width):
                current_pixel = image_data[w, h]
                img_raw_data.append(f'{current_pixel[2]:02x}{current_pixel[1]:02x}{current_pixel[0]:02x}')

        image_msg = ''.join(img_raw_data)
        image_size = f'{int((len(image_msg) / 2) + 2):06x}'  # The +2 is for the "ef69" that will be added later.

        # logger.debug("Render Count: {}".format(count))
        payload = bytearray()

        if cmd:
            payload.extend(cmd.value)
        payload.extend(bytearray.fromhex(image_size))
        payload.extend(Padding.NULL.value * 3)
        payload.extend(count.to_bytes(4, 'big'))

        if len(image_msg) > 500:
            image_msg = '00'.join(image_msg[i:i + 498] for i in range(0, len(image_msg), 498))
        image_msg += 'ef69'

        return bytearray.fromhex(image_msg), payload<|MERGE_RESOLUTION|>--- conflicted
+++ resolved
@@ -78,13 +78,9 @@
     START_DISPLAY_BITMAP = bytearray((0x2c,))
     PRE_UPDATE_BITMAP = bytearray((0x86, 0xef, 0x69, 0x00, 0x00, 0x00, 0x01))
     UPDATE_BITMAP = bytearray((0xcc, 0xef, 0x69, 0x00))
-<<<<<<< HEAD
-    DISPLAY_BITMAP = bytearray((0xc8, 0xef, 0x69, 0x00))
-=======
 
     RESTARTSCREEN = bytearray((0x84, 0xef, 0x69, 0x00, 0x00, 0x00, 0x01))
     DISPLAY_BITMAP = bytearray((0xc8, 0xef, 0x69, 0x00, 0x17, 0x70))
->>>>>>> 4ca1f5ff
 
     STARTMODE_DEFAULT = bytearray((0x00,))
     STARTMODE_IMAGE = bytearray((0x01,))
@@ -123,15 +119,10 @@
 
 
 class SubRevision(Enum):
-<<<<<<< HEAD
     UNKNOWN = None
     FIVEINCH = bytearray(b'chs_5inch.dev1_rom1.87\x00')
     TWOINCH = bytearray(b'chs_5inch.dev1_rom1.88\x00')
     EIGHTINCH = bytearray(b'chs_88inch.dev1_rom1.88')
-=======
-    UNKNOWN = ""
-    FIVEINCH = "chs_5inch"
->>>>>>> 4ca1f5ff
 
     def __init__(self, command):
         self.command = command
