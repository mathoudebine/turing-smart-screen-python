--- conflicted
+++ resolved
@@ -267,7 +267,7 @@
             if fans:
                 for name, entries in fans.items():
                     for entry in entries:
-                        if "gpu" in (entry.label or name):
+                        if "gpu" in (entry.label.lower() or name.lower()):
                             return entry.percent
         except:
             pass
@@ -343,17 +343,13 @@
     @staticmethod
     def fan_percent() -> float:
         try:
-<<<<<<< HEAD
+            # Try with psutil fans
             fans = sensors_fans()
-=======
-            # Try with psutil fans
-            fans = sensors_fans_percent()
->>>>>>> 2a256308
             if fans:
                 for name, entries in fans.items():
                     for entry in entries:
-                        if "gpu" in (entry.label or name):
-                            return entry.current
+                        if "gpu" in (entry.label.lower() or name.lower()):
+                            return entry.percent
 
             # Try with pyadl if psutil did not find GPU fan
             if pyadl:
